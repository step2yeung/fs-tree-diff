--- conflicted
+++ resolved
@@ -94,6 +94,7 @@
       2.  Trees that are the output of a plugin that does not support the
           fsFacade feature and therefore still uses fs to write.
   */
+  // TODO: rename srcTree
   this.srcTree = !! options.srcTree;
 
   if ('root' in options) {
@@ -105,7 +106,11 @@
 
   if (!this.parent) {
     this.__changes = [];
-    this.start();
+    if (!this.srcTree) {
+      this.start();
+    } else {
+      this.stop();
+    }
   }
 }
 
@@ -218,7 +223,6 @@
   },
 };
 
-
 FSTree.fromParent = function(tree, options) {
   let root = tree.root ? tree.root : tree.findByRelativePath(options.cwd).entry.basePath;
 
@@ -283,6 +287,7 @@
 // TODO: maybe don't allow calls to `start, stop` on child trees?  but instead
 // only read state from parent
 FSTree.prototype.start = function() {
+  if (this.srcTree) { return; }
   this._changes.splice(0, this._changes.length);
   this._relativePathToChange = Object.create(null);
   this._state = STARTED;
@@ -318,15 +323,10 @@
   return resolvedPath;
 };
 
-<<<<<<< HEAD
-FSTree.prototype.findCurrentTreeByRelativePath = function(relativePath) {
-=======
-
 FSTree.prototype.findByRelativePath = function(relativePath, options) {
   // walkSymlinks is used to determine whether to return the current tree or the symlinked tree.
   // if walkSymlinks is true, return the tree after walking through symlinks else return current tree
   const walkSymlinks = options && options.walkSymlinks !== undefined ? options.walkSymlinks : true;
->>>>>>> 1a366ade
 
   relativePath = this._normalizePath(relativePath);
   for (let i = 0; i < this.entries.length; i++) {
@@ -335,44 +335,15 @@
     let projection = entry._projection;
     // The relativePath in entry and relativePath function parameter matches
     if (entryRelativePath(entry) === chompPathSep(relativePath)) {
-<<<<<<< HEAD
-      return { entry: entry, index: i, tree: this };
-    } else if(entry._projection && relativePath.startsWith(ensureTrailingSlash(entry.relativePath))) {
-      const sourceRelativePath = relativePath.replace(entry.relativePath, entry._projection.entry.relativePath);
-      return entry._projection.tree.findByRelativePath(sourceRelativePath);
-    }
-  }
-  return { entry: null, index: -1 , tree: null};
-};
-
-FSTree.prototype.findByRelativePath = function(relativePath) {
-  relativePath = this._normalizePath(relativePath);
-  for (let i = 0; i < this.entries.length; i++) {
-    let entry = this.entries[i];
-
-    //The relativePath in entry and relativePath function parameter matches
-    if (entryRelativePath(entry) === chompPathSep(relativePath)) {
-      if (entry._projection) {
-        if (entry._projection.entry !== ROOT) {
-          return entry._projection.tree.findByRelativePath(entry._projection.entry.relativePath);
-        } else {
-           return {entry: entry._projection.entry, index: -2, tree: entry._projection.tree};
-=======
       // if true walk through symlinks and get the symlinked tree, else return the current tree without walking through symlinks
       if (walkSymlinks && projection) {
         if (projection.entry !== ROOT) {
-          return projection.tree.findByRelativePath(projection.entry.relativePath);
->>>>>>> 1a366ade
+          var a = projection.tree.findByRelativePath(projection.entry.relativePath);
+          return a;
         }
        // return { entry: entry, index: i, tree: projection.tree };
       }
       return { entry: entry, index: i, tree: this };
-<<<<<<< HEAD
-    } else if(entry._projection && relativePath.startsWith(ensureTrailingSlash(entry.relativePath))) {
-      let projectionEntryRelativePath = entry._projection.entry === ROOT ? "/" : entry._projection.entry.relativePath;
-      const sourceRelativePath = relativePath.replace(entry.relativePath, projectionEntryRelativePath);
-      return entry._projection.tree.findByRelativePath(sourceRelativePath);
-=======
     } else if(projection && relativePath.startsWith(ensureTrailingSlash(entry.relativePath))) {
       // find the relativePath with respect to the projection's entry
       // eg. relativePath = 'a/b/c/foo.js' and projection's entry is 'd' (c is symlinked to d), with foo.js as its children
@@ -380,7 +351,6 @@
       let projectionEntryRelativePath = projection.entry === ROOT ? "." : projection.entry.relativePath;
       const sourceRelativePath = relativePath.replace(ensureTrailingSlash(entry.relativePath), ensureTrailingSlash(projectionEntryRelativePath));
       return projection.tree.findByRelativePath(sourceRelativePath);
->>>>>>> 1a366ade
     }
   }
   return { entry: null, index: -1 , tree: null};
@@ -590,20 +560,6 @@
   return filteredEntries;
 }
 
-<<<<<<< HEAD
-FSTree.prototype.changes = function() {
-  let filteredEntries = [];
-
-  if (this.srcTree) {
-    if (this.files && this.include.length === 0 && this.exclude.length === 0) {
-      this._entriesFromFiles();
-    } else {
-      this._ensureEntriesPopulated();
-    }
-    filteredEntries = this._filterEntries(this.entries);
-    const prevTree = new FSTree.fromEntries(this.prevEntries);
-=======
-
 FSTree.prototype.changes = function(options) {
   let filteredEntries = [];
 
@@ -617,10 +573,10 @@
   // every time changes is called (either from projections or from plugins), the cwd will be reset.
   options.cwd = this.cwd;
 
-
   // if srcTree is true or if srcTree is false and changes is empty
   // and its called from projections( which might be a case while going through the projection)
-  if (this.srcTree || (this._changes.length == 0 && options.fromProjection)) {
+  // TODO: add variable for the condition below so we have something descriptive
+  if (this.srcTree || (this._changes.length === 0 && options.fromProjection)) {
     if (this.files && this.include.length === 0 && this.exclude.length === 0) {
     this._entriesFromFiles();
     } else {
@@ -630,12 +586,11 @@
     filteredEntries = this._filterEntries(options);
     let prevTree = new FSTree.fromEntries(this.prevEntries);
 
->>>>>>> 1a366ade
     const newTree = FSTree.fromEntries(filteredEntries);
     const patches = prevTree.calculatePatch(newTree);
     this.prevEntries = filteredEntries.slice();
     // if this.cwd is set, we should replace the relativePaths
-    if (this.cwd && options.fromProjection == undefined) {
+    if (this.cwd && options.fromProjection === undefined) {
       return patches.map(patch => {
         const cwd = ensureTrailingSlash(this.cwd);
         patch[2].relativePath = patch[2].relativePath.replace(cwd, '');
@@ -643,22 +598,21 @@
       });
     }
     return patches;
-  } else {
+  } else { //use forEach instead of map
     this._changes.map(change => {
       if(change[2]._projection) {
-
         options.fromProjection = true;
         let appendTarget = false;
 
         let projectedEntries = [];
-       // projectedEntries = this._walkSymlinks(change, options);
+        // projectedEntries = this._walkSymlinks(change, options);
         // If projection is present call changes() recursively
         projectedEntries = change[2]._projection.tree.changes(options);
 
         let source;
         let target = change[2].relativePath;
 
-        if(change[2]._projection.entry !== ROOT) {
+        if (change[2]._projection.entry !== ROOT) {
           source = change[2]._projection.entry.relativePath;
         } else {
           source = "";
@@ -666,11 +620,11 @@
         }
 
         projectedEntries.map(change => {
-          if(change[0] === 'mkdir' && target.length > source.length) {
+          if (change[0] === 'mkdir' && target.length > source.length) {
             change[0] = 'mkdirp';
           }
           // If projection entry is ROOT, target will be prefixed for all entries
-          if(appendTarget) {
+          if (appendTarget) {
             change[1] = path.join(target, change[1]);
             change[2].relativePath =  path.join(target, change[2].relativePath);
           } else { // else target will be replaces with source
@@ -681,7 +635,6 @@
         });
 
         filteredEntries.push.apply(filteredEntries, projectedEntries);
-
       } else { // change does not have projections
         if (filterMatches(change[1], options.cwd, options.files, options.include, options.exclude)) {
           filteredEntries.push([change[0], change[1].replace(`${options.cwd}`, ''), change[2]]);
@@ -692,9 +645,6 @@
   }
 };
 
-<<<<<<< HEAD
-=======
-
 function checkDirDepth(prevDirPath, currentDirPath){
 
   if(currentDirPath.includes(prevDirPath)) {
@@ -705,9 +655,6 @@
   return false;
 }
 
-
-
->>>>>>> 1a366ade
 FSTree.prototype.chdir = function(relativePath, options) {
   // when relativePath equals '/', we should return '' for cwd
   let cwd = (relativePath === '' || relativePath === '/' ) ? '' : ensureTrailingSlash(relativePath);
@@ -771,7 +718,6 @@
   // only unlinkSync when entry !== null
   // TODO: find WHY entry can be null
   if (entry !== null) {
-
     fs.unlinkSync(path.join(result.tree.root, entry.relativePath));
     result.tree._track('unlink', entry);
     result.tree._removeAt(result);
@@ -829,14 +775,10 @@
     return;
   }
 
-<<<<<<< HEAD
-=======
-
   if(relativePath[0] === '/'){
     relativePath =relativePath.substr(1);
   }
 
->>>>>>> 1a366ade
   let paths = relativePath.split("/");
   let subsetPaths = [];
 
@@ -857,14 +799,9 @@
 
 FSTree.prototype.writeFileSync = function(relativePath, content, options) {
   this._throwIfStopped('writeFile');
-
   this._ensureEntriesPopulated();
-<<<<<<< HEAD
-  var result = this.findByRelativePath(relativePath);
-=======
   let result = this.findByRelativePath(relativePath, { walkSymlinks: false });
 
->>>>>>> 1a366ade
   var entry = result.entry;
   // ensureFile, so throw if the entry is a directory
   var mode;
@@ -900,7 +837,6 @@
 FSTree.prototype.symlinkSync = function(target, relativePath /*, type */) {
   this._throwIfStopped('symlink');
   this._ensureEntriesPopulated();
-
   let result = this.findByRelativePath(relativePath);
 
   if (result.entry) {
@@ -912,7 +848,8 @@
 
   let normalizedPath = this._normalizePath(relativePath);
   //TODO: RESOLVEPATH(NORMALIZE PATH) TO REMOVE EXTRA SLASHES
-
+  console.log(`in symlinkSync relativePath --> ${relativePath}`)
+  console.log(`in symlinkSync root/normalizedPath--> ${this.root}${normalizedPath}`)
   symlinkOrCopy.sync(target, `${this.root}${normalizedPath}`);
 
   // TODO: do we need this pattern?  used in funnel
@@ -944,24 +881,14 @@
 };
 
 FSTree.prototype.symlinkSyncFromEntry = function(srcFSTree,  srcRelativePath,  destRelativePath /*, type */) {
-<<<<<<< HEAD
-  this._throwIfStopped('symlinkSyncFromEntry');
-=======
-
-  //TODO: SHOULD BE ABLE TO SYMLINK FILES
-
-
   this._throwIfStopped('symlinkSyncFromEntry');
 
   if (srcRelativePath === undefined) {
     throw new Error("srcRelativePath is undefined");
-  }
-
-  if (destRelativePath === undefined) {
+  } else if (destRelativePath === undefined) {
     throw new Error("destRelativePath is undefined");
   }
 
->>>>>>> 1a366ade
   this._ensureEntriesPopulated();
 
   let normalizedPath = this._normalizePath(destRelativePath);
@@ -975,22 +902,17 @@
     let result = this.leastExistingAncestor(parent);
     if (result.entry) {
       tree = result.tree;
-
       normalizedPath = tree._normalizePath(path.join(result.entry.relativePath, path.basename(destRelativePath)));
     }
   }
   let destPath = `${tree.root}${normalizedPath}`;
   let sourceEntry;
-  //let sourceTree;
 
   if (srcRelativePath === "/") {
     sourceEntry = ROOT;
-   // sourceTree = srcFSTree.chdir(srcRelativePath);
-
   } else {
-    let projection = srcFSTree.findByRelativePath(srcRelativePath);
+    let projection = srcFSTree.findByRelativePath(srcRelativePath, { walkSymlinks: false });
     sourceEntry = projection.entry;
-   // sourceTree = projection.tree.chdir(srcRelativePath);
   }
   let srcAbsolutePath = srcFSTree.resolvePath(srcRelativePath);
   var destDir = path.dirname(normalizedPath);
@@ -1007,7 +929,6 @@
     symlinkOrCopy.sync(srcAbsolutePath, destPath);
   }
 
-
   let entry = new Entry(normalizedPath, 0, Date.now(), Entry.DIRECTORY_MODE, null);
 
   //chdir is making srcTree as false and it might not have changes sometimes, but it has parent and parent has entries.
@@ -1019,7 +940,6 @@
 
   tree._track(operation, entry);
   tree._insertAt(null, entry);
-
 };
 
 
@@ -1060,17 +980,6 @@
 };
 
 FSTree.prototype._entriesFromFiles = function() {
-<<<<<<< HEAD
-=======
-  if (this._hasEntries) {
-    return;
-  }
-  let tempTree = FSTree.fromPaths(this.files, { sortAndExpand: true });
-  this.entries = tempTree.entries;
-};
-
-FSTree.prototype._ensureEntriesPopulated = function() {
->>>>>>> 1a366ade
   if (this._hasEntries) {
     return;
   }
