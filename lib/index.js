--- conflicted
+++ resolved
@@ -332,10 +332,6 @@
   return { entry: null, index: -1 , tree: null};
 };
 
-<<<<<<< HEAD
-=======
-
->>>>>>> edd75722
 FSTree.prototype.findByRelativePath = function(relativePath) {
   relativePath = this._normalizePath(relativePath);
   for (let i = 0; i < this.entries.length; i++) {
@@ -343,7 +339,6 @@
 
     //The relativePath in entry and relativePath function parameter matches
     if (entryRelativePath(entry) === chompPathSep(relativePath)) {
-
       if (entry._projection) {
         if (entry._projection.entry !== ROOT) {
           return entry._projection.tree.findByRelativePath(entry._projection.entry.relativePath);
@@ -354,7 +349,6 @@
 
       return { entry: entry, index: i, tree: this };
     } else if(entry._projection && relativePath.startsWith(ensureTrailingSlash(entry.relativePath))) {
-
       let projectionEntryRelativePath = entry._projection.entry === ROOT ? "/" : entry._projection.entry.relativePath;
       const sourceRelativePath = relativePath.replace(entry.relativePath, projectionEntryRelativePath);
       return entry._projection.tree.findByRelativePath(sourceRelativePath);
